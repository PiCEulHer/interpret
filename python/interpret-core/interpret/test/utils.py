# Copyright (c) 2019 Microsoft Corporation
# Distributed under the MIT software license

from ..data import ClassHistogram, Marginal
from ..perf import ROC, PR, RegressionPerf

from ..blackbox import LimeTabular
from ..blackbox import ShapKernel
from ..blackbox import MorrisSensitivity
from ..blackbox import PartialDependence
from ..blackbox import PermutationImportance

from ..greybox import TreeInterpreter
from ..greybox import ShapTree

from ..glassbox import LogisticRegression, LinearRegression
from ..glassbox import ClassificationTree, RegressionTree
from ..glassbox import DecisionListClassifier
from ..glassbox import ExplainableBoostingClassifier, ExplainableBoostingRegressor

import pandas as pd
import numpy as np
from sklearn.model_selection import train_test_split
import dash.development.base_component as dash_base
from pandas.core.generic import NDFrame
from plotly import graph_objs as go
from sklearn.base import is_classifier


def get_all_explainers():
    data_explainer_classes = [ClassHistogram, Marginal]
    perf_explainer_classes = [ROC, PR, RegressionPerf]
    model_explainer_classes = [
        ClassificationTree,
<<<<<<< HEAD
        # DecisionListClassifier,  # Disable, does not work with latest scikit libraries.
=======
        # DecisionListClassifier,  # NOTE: Wait on skoperules to work with latest scikit.
>>>>>>> afb05f2e
        LogisticRegression,
        ExplainableBoostingClassifier,
        RegressionTree,
        LinearRegression,
        ExplainableBoostingRegressor,
    ]
    specific_explainer_classes = [
        TreeInterpreter,
        # ShapTree  # Disable for now, upstream issue.
    ]
    blackbox_explainer_classes = [
        LimeTabular,
        ShapKernel,
        MorrisSensitivity,
        PartialDependence,
        PermutationImportance
    ]
    all_explainers = []
    all_explainers.extend(model_explainer_classes)
    all_explainers.extend(specific_explainer_classes)
    all_explainers.extend(blackbox_explainer_classes)
    all_explainers.extend(data_explainer_classes)
    all_explainers.extend(perf_explainer_classes)

    return all_explainers


def synthetic_regression():
    dataset = _synthetic("regression")
    return dataset


def synthetic_classification():
    dataset = _synthetic("classification")
    return dataset


def synthetic_multiclass():
    dataset = _synthetic("multiclass")
    return dataset


def _synthetic(mode="regression"):
    n_rows = 100
    X_df = pd.DataFrame(np.random.randn(n_rows, 4), columns=list("ABCD"))
    if mode == "classification":
        y_df = pd.DataFrame(np.random.randint(2, size=n_rows), columns=list("Y"))
    elif mode == "multiclass":
        y_df = pd.DataFrame(np.random.randint(3, size=n_rows), columns=list("Y"))
    else:
        y_df = pd.DataFrame(np.random.randn(n_rows, 1), columns=list("Y"))
    X_df_train, X_df_test, y_df_train, y_df_test = train_test_split(
        X_df, y_df, test_size=0.20, random_state=1
    )

    dataset = {
        "full": {"X": X_df, "y": y_df},
        "train": {"X": X_df_train, "y": y_df_train},
        "test": {"X": X_df_test, "y": y_df_test},
    }

    return dataset


def boston_regression():
    return None


def iris_classification():
    from sklearn.datasets import load_iris

    iris = load_iris()

    X_df = pd.DataFrame(data=iris["data"], columns=iris["feature_names"])
    y_df = pd.DataFrame(data=iris["target"], columns=["target"])

    X_df_train, X_df_test, y_df_train, y_df_test = train_test_split(
        X_df, y_df, test_size=0.20, random_state=1
    )

    dataset = {
        "full": {"X": X_df, "y": y_df},
        "train": {"X": X_df_train, "y": y_df_train},
        "test": {"X": X_df_test, "y": y_df_test},
    }

    return dataset


def adult_classification():
    df = pd.read_csv(
        "https://archive.ics.uci.edu/ml/machine-learning-databases/adult/adult.data",
        header=None,
    ).sample(frac=0.01, random_state=42)
    df.columns = [
        "Age",
        "WorkClass",
        "fnlwgt",
        "Education",
        "EducationNum",
        "MaritalStatus",
        "Occupation",
        "Relationship",
        "Race",
        "Gender",
        "CapitalGain",
        "CapitalLoss",
        "HoursPerWeek",
        "NativeCountry",
        "Income",
    ]
    train_cols = df.columns[0:-1]
    label = df.columns[-1]
    X_df = df[train_cols].values
    y_df = df[label].apply(lambda x: 0 if x == " <=50K" else 1)

    X_df_train, X_df_test, y_df_train, y_df_test = train_test_split(
        X_df, y_df, test_size=0.20, random_state=1
    )

    dataset = {
        "full": {"X": X_df, "y": y_df},
        "train": {"X": X_df_train, "y": y_df_train},
        "test": {"X": X_df_test, "y": y_df_test},
    }

    return dataset


def valid_predict(explainer, X):
    all_valid = True

    predictions = explainer.predict(X)
    all_finite = np.isfinite(predictions).all()

    all_valid &= all_finite
    all_valid &= isinstance(predictions, np.ndarray)
    all_valid &= predictions.ndim == 1

    return all_valid


def valid_predict_proba(explainer, X):
    all_valid = True

    predictions = explainer.predict_proba(X)
    all_finite = np.isfinite(predictions).all()
    within_bounds = (predictions >= 0.0).all() and (predictions <= 1.0).all()

    all_valid &= all_finite
    all_valid &= within_bounds
    all_valid &= isinstance(predictions, np.ndarray)
    all_valid &= predictions.ndim == 2

    return all_valid


def assert_valid_model_explainer(explainer, X):
    assert valid_predict(explainer, X)

    if is_classifier(explainer):
        assert valid_predict_proba(explainer, X)


def valid_visualization(obj):
    if obj is None:
        return True
    elif isinstance(obj, NDFrame):
        return True
    elif isinstance(obj, str):
        return True
    elif isinstance(obj, go.Figure):
        return True
    elif isinstance(obj, dash_base.Component):
        return True
    else:
        return False


def valid_data_dict(data_dict):
    if data_dict is None:
        return True

    if not isinstance(data_dict, dict):
        return False

    return True


def valid_internal_obj(obj):
    if obj is None:
        return True

    overall = obj.get("overall", False)
    specific = obj.get("specific", False)
    if overall is False:
        return False
    if specific is False:
        return False

    if overall is not None and not isinstance(overall, dict):
        return False
    if specific is not None and not isinstance(specific, list):
        return False

    if isinstance(specific, list):
        for item in specific:
            if not isinstance(item, dict):
                return False

    return True


def assert_valid_explanation(explanation):
    assert valid_internal_obj(explanation._internal_obj)
    assert valid_data_dict(explanation.data())
    assert valid_visualization(explanation.visualize())

    try:
        _ = explanation.data(0)
        has_specific = True
    except Exception:
        has_specific = False

    if has_specific:
        assert valid_data_dict(explanation.data(0))
        assert valid_visualization(explanation.visualize(0))<|MERGE_RESOLUTION|>--- conflicted
+++ resolved
@@ -8,7 +8,6 @@
 from ..blackbox import ShapKernel
 from ..blackbox import MorrisSensitivity
 from ..blackbox import PartialDependence
-from ..blackbox import PermutationImportance
 
 from ..greybox import TreeInterpreter
 from ..greybox import ShapTree
@@ -32,11 +31,7 @@
     perf_explainer_classes = [ROC, PR, RegressionPerf]
     model_explainer_classes = [
         ClassificationTree,
-<<<<<<< HEAD
-        # DecisionListClassifier,  # Disable, does not work with latest scikit libraries.
-=======
         # DecisionListClassifier,  # NOTE: Wait on skoperules to work with latest scikit.
->>>>>>> afb05f2e
         LogisticRegression,
         ExplainableBoostingClassifier,
         RegressionTree,
